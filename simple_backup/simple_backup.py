#!/usr/bin/env python3

"""
A simple python script that calls rsync to perform a backup

Parameters can be specified on the command line or using a configuration file
Backup to a remote server is also supported (experimental)

Classes:
    MyFormatter
    Backup
"""
# Import libraries
import sys
import os
import warnings
from functools import wraps
from shutil import rmtree, which
import shlex
import argparse
import configparser
import logging
from logging import StreamHandler
from timeit import default_timer
from subprocess import Popen, PIPE, STDOUT
from datetime import datetime
from tempfile import mkstemp
from getpass import getpass

from dotenv import load_dotenv
import paramiko
from paramiko import RSAKey, Ed25519Key, ECDSAKey, DSSKey

warnings.filterwarnings('error')


try:
    from systemd import journal
except ImportError:
    journal = None

try:
    import dbus
except ImportError:
    pass


load_dotenv()
euid = os.geteuid()

if euid == 0:
    user = os.getenv('SUDO_USER')
    homedir = os.path.expanduser(f'~{user}')
else:
    homedir = os.getenv('HOME')

logging.getLogger().setLevel(logging.DEBUG)
logger = logging.getLogger(os.path.basename(__file__))
c_handler = StreamHandler()

c_handler.setLevel(logging.INFO)
c_format = logging.Formatter('%(name)s - %(levelname)s - %(message)s')
c_handler.setFormatter(c_format)
logger.addHandler(c_handler)

if journal:
    j_handler = journal.JournalHandler()
    j_handler.setLevel(logging.INFO)
    j_format = logging.Formatter('%(levelname)s - %(message)s')
    j_handler.setFormatter(j_format)
    logger.addHandler(j_handler)


def timing(_logger):
    """Decorator to measure execution time of a function

        Parameters:
            _logger: Logger object
    """
    def decorator_timing(func):
        @wraps(func)
        def wrapper_timing(*args, **kwargs):
            start = default_timer()

            value = func(*args, **kwargs)

            end = default_timer()

            _logger.info(f'Elapsed time: {end - start:.3f} seconds')

            return value

        return wrapper_timing

    return decorator_timing


class MyFormatter(argparse.RawTextHelpFormatter, argparse.ArgumentDefaultsHelpFormatter):
    """Custom format for argparse help text"""


class Backup:
    """Main class defining parameters and functions for performing backup

    Attributes:
        inputs: list
            Files and folders that will be backup up
        output: str
            Path where the backup will be saved
        exclude: list
            List of files/folders/patterns to exclude from backup
        options: str
            String representing main backup options for rsync
        keep: int
            Number of old backup to preserve
        host: str
            Hostname of server (for remote backup)
        username: str
            Username for server login (for remote backup)
        ssh_keyfile: str
            Location of ssh key
        remove_before: bool
            Indicate if removing old backups will be performed before copying files

    Methods:
        check_params():
            Check if parameters for the backup are valid
        define_backup_dir():
            Define the actual backup dir
        remove_old_backups():
            Remove old backups if there are more than indicated by 'keep'
        find_last_backup():
            Get path of last backup (from last_backup symlink) for rsync --link-dest
        run():
            Perform the backup
    """

    def __init__(self, inputs, output, exclude, keep, options, host=None,
                 username=None, ssh_keyfile=None, remove_before=False):
        self.inputs = inputs
        self.output = output
        self.exclude = exclude
        self.options = options
        self.keep = keep
        self.host = host
        self.username = username
        self.ssh_keyfile = ssh_keyfile
        self.remove_before = remove_before
        self._last_backup = ''
        self._server = ''
        self._output_dir = ''
        self._inputs_path = ''
        self._exclude_path = ''
        self._remote = None
        self._err_flag = False
        self._ssh = None
        self._password_auth = False
        self._password = None

    def check_params(self):
        """Check if parameters for the backup are valid"""

        if self.inputs is None or len(self.inputs) == 0:
            logger.info('No files or directory specified for backup.')

            return False

        if self.output is None:
            logger.critical('No output path specified. Use -o argument or specify output path in configuration file')

            return False

        if self.host is not None and self.username is not None:
            self._remote = True

        if self._remote:
            self._ssh = self._ssh_connection()

            if self._ssh is None:
                sys.exit(1)

            _, stdout, _ = self._ssh.exec_command(f'if [ -d "{self.output}" ]; then echo "ok"; fi')

            output = stdout.read().decode('utf-8').strip()

            if output != 'ok':
                logger.critical('Output path for backup does not exist')

                return False
        else:
            if not os.path.isdir(self.output):
                logger.critical('Output path for backup does not exist')

                return False

        self.output = os.path.abspath(self.output)

        if self.keep is None:
            self.keep = -1

        return True

    # Function to create the actual backup directory
    def define_backup_dir(self):
        """Define the actual backup dir"""
        now = datetime.now().strftime('%Y-%m-%d %H:%M:%S')
        self._output_dir = f'{self.output}/simple_backup/{now}'

        if self._remote:
            self._server = f'{self.username}@{self.host}:'

    def remove_old_backups(self):
        """Remove old backups if there are more than indicated by 'keep'"""

        if self._remote:
            _, stdout, _ = self._ssh.exec_command(f'ls {self.output}/simple_backup')

            dirs = stdout.read().decode('utf-8').strip().split('\n')

            if dirs.count('last_backup') > 0:
                dirs.remove('last_backup')

            n_backup = len(dirs) - 1
            count = 0

            if n_backup > self.keep:
                logger.info('Removing old backups...')
                dirs.sort()

                for i in range(n_backup - self.keep):
                    _, _, stderr = self._ssh.exec_command(f'rm -r "{self.output}/simple_backup/{dirs[i]}"')

                    err = stderr.read().decode('utf-8').strip().split('\n')[0]

                    if err != '':
                        logger.error('Error while removing backup %s.', {dirs[i]})
                        logger.error(err)
                    else:
                        count += 1
        else:
            try:
                dirs = os.listdir(f'{self.output}/simple_backup')
            except FileNotFoundError:
                return

            if dirs.count('last_backup') > 0:
                dirs.remove('last_backup')

            n_backup = len(dirs) - 1
            count = 0

            if n_backup > self.keep:
                logger.info('Removing old backups...')
                dirs.sort()

                for i in range(n_backup - self.keep):
                    try:
                        rmtree(f'{self.output}/simple_backup/{dirs[i]}')
                        count += 1
                    except FileNotFoundError:
                        logger.error('Error while removing backup %s. Directory not found', dirs[i])
                    except PermissionError:
                        logger.error('Error while removing backup %s. Permission denied', dirs[i])

        if count == 1:
            logger.info('Removed %d backup', count)
        elif count > 1:
            logger.info('Removed %d backups', count)

    def find_last_backup(self):
        """Get path of last backup (from last_backup symlink) for rsync --link-dest"""

        if self._remote:
            if self._ssh is None:
                logger.critical('SSH connection to server failed')
                sys.exit(1)

            _, stdout, _ = self._ssh.exec_command(f'readlink -v {self.output}/simple_backup/last_backup')
            last_backup = stdout.read().decode('utf-8').strip()

            if last_backup != '':
                _, stdout, _ = self._ssh.exec_command(f'if [ -d "{last_backup}" ]; then echo "ok"; fi')

                output = stdout.read().decode('utf-8').strip()

                if output == 'ok':
                    self._last_backup = last_backup
                else:
                    logger.info('No previous backups available')
            else:
                logger.info('No previous backups available')
        else:
            if os.path.islink(f'{self.output}/simple_backup/last_backup'):
                link = os.readlink(f'{self.output}/simple_backup/last_backup')

                if os.path.isdir(link):
                    self._last_backup = link
                else:
                    logger.info('No previous backups available')
            else:
                logger.info('No previous backups available')

    def _ssh_connection(self):
        ssh = paramiko.SSHClient()
        ssh.load_system_host_keys()
        ssh.set_missing_host_key_policy(paramiko.WarningPolicy())

        try:
            ssh.connect(self.host, username=self.username)

            return ssh
        except UserWarning:
            k = input(f'Unknown key for host {self.host}. Continue anyway? (Y/N) ')

            if k[0].upper() == 'Y':
                ssh.set_missing_host_key_policy(paramiko.AutoAddPolicy())
            else:
                return None
        except paramiko.SSHException:
            pass

        try:
            ssh.connect(self.host, username=self.username)

            return ssh
        except paramiko.SSHException:
            pass

        if self.ssh_keyfile is None:
            try:
                password = getpass(f'{self.username}@{self.host}\'s password: ')
                ssh.connect(self.host, username=self.username, password=password)

                self._password_auth = True
                os.environ['SSHPASS'] = password

                return ssh
            except paramiko.SSHException as e:
                logger.critical('Can\'t connect to the server.')
                logger.critical(e)

                return None

        pkey = None

        try:
            pkey = RSAKey.from_private_key_file(self.ssh_keyfile)
        except paramiko.PasswordRequiredException:
            password = getpass(f'Enter passwphrase for key \'{self.ssh_keyfile}\': ')

            try:
                pkey = RSAKey.from_private_key_file(self.ssh_keyfile, password)
            except paramiko.SSHException:
                pass

        if pkey is None:
            try:
                pkey = Ed25519Key.from_private_key_file(self.ssh_keyfile)
            except paramiko.PasswordRequiredException:
                try:
                    pkey = Ed25519Key.from_private_key_file(self.ssh_keyfile, password)
                except paramiko.SSHException:
                    pass

        if pkey is None:
            try:
                pkey = ECDSAKey.from_private_key_file(self.ssh_keyfile)
            except paramiko.PasswordRequiredException:
                try:
                    pkey = ECDSAKey.from_private_key_file(self.ssh_keyfile, password)
                except paramiko.SSHException:
                    pass

        if pkey is None:
            try:
                pkey = DSSKey.from_private_key_file(self.ssh_keyfile)
            except paramiko.PasswordRequiredException:
                try:
                    pkey = DSSKey.from_private_key_file(self.ssh_keyfile, password)
                except paramiko.SSHException:
                    pass

        try:
            ssh.connect(self.host, username=self.username, pkey=pkey)
        except paramiko.SSHException:
            logger.critical('SSH connection to server failed')

            return None

        return ssh

    # Function to read configuration file
    @timing(logger)
    def run(self):
        """Perform the backup"""

        logger.info('Starting backup...')

        try:
            _notify('Starting backup...')
        except NameError:
            pass

        self.define_backup_dir()
        self.find_last_backup()

        _, self._inputs_path = mkstemp(prefix='tmp_inputs', text=True)
        _, self._exclude_path = mkstemp(prefix='tmp_exclude', text=True)

        with open(self._inputs_path, 'w', encoding='utf-8') as fp:
            for i in self.inputs:
                if not os.path.exists(i):
                    logger.warning('Input %s not found. Skipping', i)
                else:
                    fp.write(i)
                    fp.write('\n')

        with open(self._exclude_path, 'w', encoding='utf-8') as fp:
            if self.exclude is not None:
                for e in self.exclude:
                    fp.write(e)
                    fp.write('\n')

        if self.keep != -1 and self.remove_before:
            self.remove_old_backups()

        logger.info('Copying files. This may take a long time...')

        if self._last_backup == '':
            rsync = f'/usr/bin/rsync {self.options} --exclude-from={self._exclude_path} ' +\
                    f'--files-from={self._inputs_path} / "{self._server}{self._output_dir}" ' +\
                    '--ignore-missing-args --mkpath --protect-args'
        else:
            rsync = f'/usr/bin/rsync {self.options} --link-dest="{self._last_backup}" --exclude-from=' +\
                    f'{self._exclude_path} --files-from={self._inputs_path} / "{self._server}{self._output_dir}" ' +\
                    '--ignore-missing-args --mkpath --protect-args'

        if euid == 0 and self.ssh_keyfile is not None:
            rsync = f'{rsync} -e \'ssh -i {self.ssh_keyfile}\''
        elif self._password_auth and which('sshpass'):
            rsync = f'{rsync} -e \'sshpass -e ssh -l {self.username}\''

        args = shlex.split(rsync)

        with Popen(args, stdin=PIPE, stdout=PIPE, stderr=STDOUT, shell=False) as p:
            output, _ = p.communicate()

            del os.environ['SSHPASS']

            if p.returncode != 0:
                self._err_flag = True

        output = output.decode("utf-8").split('\n')

        if self._err_flag:
            logger.error('rsync: %s', output)
        else:
            logger.info('rsync: %s', output[-3])
            logger.info('rsync: %s', output[-2])

        if self._remote and not self._err_flag:
            _, stdout, _ = \
                self._ssh.exec_command(f'if [ -L "{self.output}/simple_backup/last_backup" ]; then echo "ok"; fi')

            output = stdout.read().decode('utf-8').strip()

            if output == 'ok':
                _, _, stderr = self._ssh.exec_command(f'rm "{self.output}/simple_backup/last_backup"')

                err = stderr.read().decode('utf-8').strip()

                if err != '':
                    logger.error(err)
                    self._err_flag = True
        elif not self._err_flag:
            if os.path.islink(f'{self.output}/simple_backup/last_backup'):
                try:
                    os.remove(f'{self.output}/simple_backup/last_backup')
                except FileNotFoundError:
                    logger.error('Failed to remove last_backup link. File not found')
                    self._err_flag = True
                except PermissionError:
                    logger.error('Failed to remove last_backup link. Permission denied')
                    self._err_flag = True

        if self._remote and not self._err_flag:
            _, _, stderr =\
                self._ssh.exec_command(f'ln -s "{self._output_dir}" "{self.output}/simple_backup/last_backup"')

            err = stderr.read().decode('utf-8').strip()

            if err != '':
                logger.error(err)
                self._err_flag = True
        elif not self._err_flag:
            try:
                os.symlink(self._output_dir, f'{self.output}/simple_backup/last_backup', target_is_directory=True)
            except FileExistsError:
                logger.error('Failed to create last_backup link. Link already exists')
                self._err_flag = True
            except PermissionError:
                logger.error('Failed to create last_backup link. Permission denied')
                self._err_flag = True
            except FileNotFoundError:
                logger.critical('Failed to create backup')

                return 1

        if self.keep != -1 and not self.remove_before:
            self.remove_old_backups()

        os.remove(self._inputs_path)
        os.remove(self._exclude_path)

        logger.info('Backup completed')

        if self._err_flag:
            logger.warning('Some errors occurred')

            try:
                _notify('Backup finished with errors (check log for details)')
            except NameError:
                pass
        else:
<<<<<<< HEAD
            _notify('Backup finished')

        return 0
=======
            try:
                notify('Backup finished')
            except NameError:
                pass
>>>>>>> 6c07c147


def _parse_arguments():
    parser = argparse.ArgumentParser(prog='simple_backup',
                                     description='Simple backup script written in Python that uses rsync to copy files',
                                     epilog='See simple_backup(1) manpage for full documentation',
                                     formatter_class=MyFormatter)

    parser.add_argument('-c', '--config', default=f'{homedir}/.config/simple_backup/simple_backup.conf',
                        help='Specify location of configuration file')
    parser.add_argument('-i', '--input', nargs='+', help='Paths/files to backup')
    parser.add_argument('-o', '--output', help='Output directory for the backup')
    parser.add_argument('-e', '--exclude', nargs='+', help='Files/directories/patterns to exclude from the backup')
    parser.add_argument('-k', '--keep', type=int, help='Number of old backups to keep')
    parser.add_argument('--host', help='Server hostname (for remote backup)')
    parser.add_argument('-u', '--username', help='Username to connect to server (for remote backup)')
    parser.add_argument('--keyfile', help='SSH key location')
    parser.add_argument('-s', '--checksum', action='store_true',
                        help='Use checksum rsync option to compare files')
    parser.add_argument('-z', '--compress', action='store_true', help='Compress data during the transfer')
    parser.add_argument('--remove-before-backup', action='store_true',
                        help='Remove old backups before executing the backup, instead of after')

    args = parser.parse_args()

    return args


def _read_config(config_file):
    if not os.path.isfile(config_file):
        logger.warning('Config file %s does not exist', config_file)

        return None, None, None, None, None, None, None

    config = configparser.ConfigParser()
    config.read(config_file)

    inputs = config.get('backup', 'inputs')
    inputs = inputs.split(',')
    output = config.get('backup', 'backup_dir')
    exclude = config.get('backup', 'exclude')
    exclude = exclude.split(',')
    keep = config.getint('backup', 'keep')

    try:
        host = config.get('server', 'host')
        username = config.get('server', 'username')
        ssh_keyfile = config.get('server', 'ssh_keyfile')
    except (configparser.NoSectionError, configparser.NoOptionError):
        host = None
        username = None
        ssh_keyfile = None

    return inputs, output, exclude, keep, host, username, ssh_keyfile


def _notify(text):
    _euid = os.geteuid()

    if _euid == 0:
        uid = os.getenv('SUDO_UID')
    else:
        uid = os.geteuid()

    os.seteuid(int(uid))
    os.environ['DBUS_SESSION_BUS_ADDRESS'] = f'unix:path=/run/user/{uid}/bus'

    obj = dbus.SessionBus().get_object('org.freedesktop.Notifications', '/org/freedesktop/Notifications')
    obj = dbus.Interface(obj, 'org.freedesktop.Notifications')
    obj.Notify('', 0, '', 'simple_backup', text, [], {'urgency': 1}, 10000)

    os.seteuid(int(_euid))


def simple_backup():
    """Main"""

    args = _parse_arguments()
    inputs, output, exclude, keep, username, host, ssh_keyfile = _read_config(args.config)

    if args.input is not None:
        inputs = args.input

    if args.output is not None:
        output = args.output

    if args.exclude is not None:
        exclude = args.exclude

    if args.keep is not None:
        keep = args.keep

    if args.host is not None:
        host = args.host

    if args.username is not None:
        username = args.username

    if args.keyfile is not None:
        ssh_keyfile = args.keyfile

    backup_options = ['-a', '-r', '-v', '-h', '-H', '-X']

    if args.checksum:
        backup_options.append('-c')

    if args.compress:
        backup_options.append('-z')

    backup_options = ' '.join(backup_options)

    backup = Backup(inputs, output, exclude, keep, backup_options, host, username,
                    ssh_keyfile, remove_before=args.remove_before_backup)

    if backup.check_params():
        return backup.run()

    return 1


if __name__ == '__main__':
    simple_backup()<|MERGE_RESOLUTION|>--- conflicted
+++ resolved
@@ -522,16 +522,10 @@
             except NameError:
                 pass
         else:
-<<<<<<< HEAD
-            _notify('Backup finished')
-
-        return 0
-=======
-            try:
-                notify('Backup finished')
+            try:
+                _notify('Backup finished')
             except NameError:
                 pass
->>>>>>> 6c07c147
 
 
 def _parse_arguments():
