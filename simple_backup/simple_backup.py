#!/usr/bin/env python3

"""
A simple python script that calls rsync to perform a backup

Parameters can be specified on the command line or using a configuration file
Backup to a remote server is also supported (experimental)

Classes:
    MyFormatter
    Backup
"""
# Import libraries
import sys
import os
import warnings
from functools import wraps
from shutil import rmtree, which
import shlex
import argparse
import configparser
import logging
from logging import StreamHandler
from timeit import default_timer
from subprocess import Popen, PIPE, STDOUT
from datetime import datetime
from tempfile import mkstemp
from getpass import getpass

from dotenv import load_dotenv
import paramiko
from paramiko import RSAKey, Ed25519Key, ECDSAKey, DSSKey

warnings.filterwarnings('error')


try:
    from systemd import journal
except ImportError:
    journal = None

try:
    import dbus
except ImportError:
    pass


load_dotenv()
euid = os.geteuid()

if euid == 0:
    user = os.getenv('SUDO_USER')
    homedir = os.path.expanduser(f'~{user}')
else:
    homedir = os.getenv('HOME')

logging.getLogger().setLevel(logging.DEBUG)
logger = logging.getLogger(os.path.basename(__file__))
c_handler = StreamHandler()

c_handler.setLevel(logging.INFO)
c_format = logging.Formatter('%(name)s - %(levelname)s - %(message)s')
c_handler.setFormatter(c_format)
logger.addHandler(c_handler)

if journal:
    j_handler = journal.JournalHandler()
    j_handler.setLevel(logging.INFO)
    j_format = logging.Formatter('%(levelname)s - %(message)s')
    j_handler.setFormatter(j_format)
    logger.addHandler(j_handler)


def timing(_logger):
    """Decorator to measure execution time of a function

        Parameters:
            _logger: Logger object
    """
    def decorator_timing(func):
        @wraps(func)
        def wrapper_timing(*args, **kwargs):
            start = default_timer()

            value = func(*args, **kwargs)

            end = default_timer()

            _logger.info(f'Elapsed time: {end - start:.3f} seconds')

            return value

        return wrapper_timing

    return decorator_timing


class MyFormatter(argparse.RawTextHelpFormatter, argparse.ArgumentDefaultsHelpFormatter):
    """Custom format for argparse help text"""


class Backup:
    """Main class defining parameters and functions for performing backup

    Attributes:
        inputs: list
            Files and folders that will be backup up
        output: str
            Path where the backup will be saved
        exclude: list
            List of files/folders/patterns to exclude from backup
        options: str
            String representing main backup options for rsync
        keep: int
            Number of old backup to preserve
        host: str
            Hostname of server (for remote backup)
        username: str
            Username for server login (for remote backup)
        ssh_keyfile: str
            Location of ssh key
        remove_before: bool
            Indicate if removing old backups will be performed before copying files

    Methods:
        check_params():
            Check if parameters for the backup are valid
        define_backup_dir():
            Define the actual backup dir
        remove_old_backups():
            Remove old backups if there are more than indicated by 'keep'
        find_last_backup():
            Get path of last backup (from last_backup symlink) for rsync --link-dest
        run():
            Perform the backup
    """

    def __init__(self, inputs, output, exclude, keep, options, host=None,
                 username=None, ssh_keyfile=None, remove_before=False):
        self.inputs = inputs
        self.output = output
        self.exclude = exclude
        self.options = options
        self.keep = keep
        self.host = host
        self.username = username
        self.ssh_keyfile = ssh_keyfile
        self.remove_before = remove_before
        self._last_backup = ''
        self._server = ''
        self._output_dir = ''
        self._inputs_path = ''
        self._exclude_path = ''
        self._remote = None
        self._err_flag = False
        self._ssh = None
        self._password_auth = False
        self._password = None

    def check_params(self):
        """Check if parameters for the backup are valid"""

        if self.inputs is None or len(self.inputs) == 0:
            logger.info('No files or directory specified for backup.')

            return False

        if self.output is None:
            logger.critical('No output path specified. Use -o argument or specify output path in configuration file')

            return False

        if self.host is not None and self.username is not None:
            self._remote = True

        if self._remote:
            self._ssh = self._ssh_connection()

            if self._ssh is None:
                sys.exit(1)

            _, stdout, _ = self._ssh.exec_command(f'if [ -d "{self.output}" ]; then echo "ok"; fi')

            output = stdout.read().decode('utf-8').strip()

            if output != 'ok':
                logger.critical('Output path for backup does not exist')

                return False
        else:
            if not os.path.isdir(self.output):
                logger.critical('Output path for backup does not exist')

                return False

        self.output = os.path.abspath(self.output)

        if self.keep is None:
            self.keep = -1

        return True

    # Function to create the actual backup directory
    def define_backup_dir(self):
        """Define the actual backup dir"""
        now = datetime.now().strftime('%Y-%m-%d %H:%M:%S')
        self._output_dir = f'{self.output}/simple_backup/{now}'

        if self._remote:
            self._server = f'{self.username}@{self.host}:'

    def remove_old_backups(self):
        """Remove old backups if there are more than indicated by 'keep'"""

<<<<<<< HEAD
        if self._remote:
            _, stdout, _ = self._ssh.exec_command(f'ls {self.output}/simple_backup')

            dirs = stdout.read().decode('utf-8').strip().split('\n')
=======
        n_backup = len(dirs) - 1
        count = 0
>>>>>>> ffbf8ece

            if dirs.count('last_backup') > 0:
                dirs.remove('last_backup')

            n_backup = len(dirs) - 1
            count = 0

            if n_backup > self.keep:
                logger.info('Removing old backups...')
                dirs.sort()

                for i in range(n_backup - self.keep):
                    _, _, stderr = self._ssh.exec_command(f'rm -r "{self.output}/simple_backup/{dirs[i]}"')

                    err = stderr.read().decode('utf-8').strip().split('\n')[0]

                    if err != '':
                        logger.error('Error while removing backup %s.', {dirs[i]})
                        logger.error(err)
                    else:
                        count += 1
        else:
            try:
                dirs = os.listdir(f'{self.output}/simple_backup')
            except FileNotFoundError:
                return

            if dirs.count('last_backup') > 0:
                dirs.remove('last_backup')

            n_backup = len(dirs) - 1
            count = 0

            if n_backup > self.keep:
                logger.info('Removing old backups...')
                dirs.sort()

                for i in range(n_backup - self.keep):
                    try:
                        rmtree(f'{self.output}/simple_backup/{dirs[i]}')
                        count += 1
                    except FileNotFoundError:
                        logger.error('Error while removing backup %s. Directory not found', dirs[i])
                    except PermissionError:
                        logger.error('Error while removing backup %s. Permission denied', dirs[i])

        if count == 1:
            logger.info('Removed %d backup', count)
        elif count > 1:
            logger.info('Removed %d backups', count)

    def find_last_backup(self):
<<<<<<< HEAD
        """Get path of last backup (from last_backup symlink) for rsync --link-dest"""

        if self._remote:
            if self._ssh is None:
                logger.critical('SSH connection to server failed')
                sys.exit(1)

            _, stdout, _ = self._ssh.exec_command(f'readlink -v {self.output}/simple_backup/last_backup')
            last_backup = stdout.read().decode('utf-8').strip()

            if last_backup != '':
                _, stdout, _ = self._ssh.exec_command(f'if [ -d "{last_backup}" ]; then echo "ok"; fi')

                output = stdout.read().decode('utf-8').strip()

                if output == 'ok':
                    self._last_backup = last_backup
                else:
                    logger.info('No previous backups available')
            else:
                logger.info('No previous backups available')
        else:
            if os.path.islink(f'{self.output}/simple_backup/last_backup'):
                link = os.readlink(f'{self.output}/simple_backup/last_backup')

                if os.path.isdir(link):
                    self._last_backup = link
                else:
                    logger.info('No previous backups available')
            else:
                logger.info('No previous backups available')

    def _ssh_connection(self):
        ssh = paramiko.SSHClient()
        ssh.load_system_host_keys()
        ssh.set_missing_host_key_policy(paramiko.WarningPolicy())

        try:
            ssh.connect(self.host, username=self.username)

            return ssh
        except UserWarning:
            k = input(f'Unknown key for host {self.host}. Continue anyway? (Y/N) ')

            if k[0].upper() == 'Y':
                ssh.set_missing_host_key_policy(paramiko.AutoAddPolicy())
            else:
                return None
        except paramiko.SSHException:
            pass

        try:
            ssh.connect(self.host, username=self.username)

            return ssh
        except paramiko.SSHException:
            pass

        if self.ssh_keyfile is None:
            try:
                password = getpass(f'{self.username}@{self.host}\'s password: ')
                ssh.connect(self.host, username=self.username, password=password)

                self._password_auth = True
                os.environ['SSHPASS'] = password

                return ssh
            except paramiko.SSHException as e:
                logger.critical('Can\'t connect to the server.')
                logger.critical(e)

                return None

        pkey = None

        try:
            pkey = RSAKey.from_private_key_file(self.ssh_keyfile)
        except paramiko.PasswordRequiredException:
            password = getpass(f'Enter passwphrase for key \'{self.ssh_keyfile}\': ')

            try:
                pkey = RSAKey.from_private_key_file(self.ssh_keyfile, password)
            except paramiko.SSHException:
                pass

        if pkey is None:
            try:
                pkey = Ed25519Key.from_private_key_file(self.ssh_keyfile)
            except paramiko.PasswordRequiredException:
                try:
                    pkey = Ed25519Key.from_private_key_file(self.ssh_keyfile, password)
                except paramiko.SSHException:
                    pass

        if pkey is None:
            try:
                pkey = ECDSAKey.from_private_key_file(self.ssh_keyfile)
            except paramiko.PasswordRequiredException:
                try:
                    pkey = ECDSAKey.from_private_key_file(self.ssh_keyfile, password)
                except paramiko.SSHException:
                    pass

        if pkey is None:
            try:
                pkey = DSSKey.from_private_key_file(self.ssh_keyfile)
            except paramiko.PasswordRequiredException:
                try:
                    pkey = DSSKey.from_private_key_file(self.ssh_keyfile, password)
                except paramiko.SSHException:
                    pass

        try:
            ssh.connect(self.host, username=self.username, pkey=pkey)
        except paramiko.SSHException:
            logger.critical('SSH connection to server failed')

            return None

        return ssh
=======
        try:
            dirs = sorted([f.path for f in os.scandir(f'{self.output}/simple_backup') if f.is_dir(follow_symlinks=False)])
        except FileNotFoundError:
            logger.info('No previous backups available')

            return

        try:
            self._last_backup = dirs[-1]
        except IndexError:
            logger.info('No previous backups available')
>>>>>>> ffbf8ece

    # Function to read configuration file
    @timing(logger)
    def run(self):
        """Perform the backup"""

        logger.info('Starting backup...')

        try:
            _notify('Starting backup...')
        except NameError:
            pass

<<<<<<< HEAD
        self.define_backup_dir()
=======
>>>>>>> ffbf8ece
        self.find_last_backup()
        self.create_backup_dir()

        _, self._inputs_path = mkstemp(prefix='tmp_inputs', text=True)
        _, self._exclude_path = mkstemp(prefix='tmp_exclude', text=True)

        with open(self._inputs_path, 'w', encoding='utf-8') as fp:
            for i in self.inputs:
                if not os.path.exists(i):
                    logger.warning('Input %s not found. Skipping', i)
                else:
                    fp.write(i)
                    fp.write('\n')

        with open(self._exclude_path, 'w', encoding='utf-8') as fp:
            if self.exclude is not None:
                for e in self.exclude:
                    fp.write(e)
                    fp.write('\n')

        if self.keep != -1 and self.remove_before:
            self.remove_old_backups()

        logger.info('Copying files. This may take a long time...')

        if self._last_backup == '':
            rsync = f'/usr/bin/rsync {self.options} --exclude-from={self._exclude_path} ' +\
                    f'--files-from={self._inputs_path} / "{self._server}{self._output_dir}" ' +\
                    '--ignore-missing-args --mkpath --protect-args'
        else:
            rsync = f'/usr/bin/rsync {self.options} --link-dest="{self._last_backup}" --exclude-from=' +\
                    f'{self._exclude_path} --files-from={self._inputs_path} / "{self._server}{self._output_dir}" ' +\
                    '--ignore-missing-args --mkpath --protect-args'

        if euid == 0 and self.ssh_keyfile is not None:
            rsync = f'{rsync} -e \'ssh -i {self.ssh_keyfile}\''
        elif self._password_auth and which('sshpass'):
            rsync = f'{rsync} -e \'sshpass -e ssh -l {self.username}\''

        args = shlex.split(rsync)

        with Popen(args, stdin=PIPE, stdout=PIPE, stderr=STDOUT, shell=False) as p:
            output, _ = p.communicate()

            del os.environ['SSHPASS']

            if p.returncode != 0:
                self._err_flag = True

        output = output.decode("utf-8").split('\n')

        if self._err_flag:
            logger.error('rsync: %s', output)
        else:
            logger.info('rsync: %s', output[-3])
            logger.info('rsync: %s', output[-2])

        if self._remote and not self._err_flag:
            _, stdout, _ = \
                self._ssh.exec_command(f'if [ -L "{self.output}/simple_backup/last_backup" ]; then echo "ok"; fi')

            output = stdout.read().decode('utf-8').strip()

            if output == 'ok':
                _, _, stderr = self._ssh.exec_command(f'rm "{self.output}/simple_backup/last_backup"')

                err = stderr.read().decode('utf-8').strip()

<<<<<<< HEAD
                if err != '':
                    logger.error(err)
                    self._err_flag = True
        elif not self._err_flag:
            if os.path.islink(f'{self.output}/simple_backup/last_backup'):
                try:
                    os.remove(f'{self.output}/simple_backup/last_backup')
                except FileNotFoundError:
                    logger.error('Failed to remove last_backup link. File not found')
                    self._err_flag = True
                except PermissionError:
                    logger.error('Failed to remove last_backup link. Permission denied')
                    self._err_flag = True

        if self._remote and not self._err_flag:
            _, _, stderr =\
                self._ssh.exec_command(f'ln -s "{self._output_dir}" "{self.output}/simple_backup/last_backup"')

            err = stderr.read().decode('utf-8').strip()

            if err != '':
                logger.error(err)
                self._err_flag = True
        elif not self._err_flag:
            try:
                os.symlink(self._output_dir, f'{self.output}/simple_backup/last_backup', target_is_directory=True)
            except FileExistsError:
                logger.error('Failed to create last_backup link. Link already exists')
                self._err_flag = True
            except PermissionError:
                logger.error('Failed to create last_backup link. Permission denied')
                self._err_flag = True
            except FileNotFoundError:
                logger.critical('Failed to create backup')

                return 1

=======
>>>>>>> ffbf8ece
        if self.keep != -1 and not self.remove_before:
            self.remove_old_backups()

        os.remove(self._inputs_path)
        os.remove(self._exclude_path)

        logger.info('Backup completed')

        if self._err_flag:
            logger.warning('Some errors occurred')

            try:
                _notify('Backup finished with errors (check log for details)')
            except NameError:
                pass
        else:
            try:
                _notify('Backup finished')
            except NameError:
                pass


def _parse_arguments():
    parser = argparse.ArgumentParser(prog='simple_backup',
                                     description='Simple backup script written in Python that uses rsync to copy files',
                                     epilog='See simple_backup(1) manpage for full documentation',
                                     formatter_class=MyFormatter)

    parser.add_argument('-c', '--config', default=f'{homedir}/.config/simple_backup/simple_backup.conf',
                        help='Specify location of configuration file')
    parser.add_argument('-i', '--input', nargs='+', help='Paths/files to backup')
    parser.add_argument('-o', '--output', help='Output directory for the backup')
    parser.add_argument('-e', '--exclude', nargs='+', help='Files/directories/patterns to exclude from the backup')
    parser.add_argument('-k', '--keep', type=int, help='Number of old backups to keep')
    parser.add_argument('--host', help='Server hostname (for remote backup)')
    parser.add_argument('-u', '--username', help='Username to connect to server (for remote backup)')
    parser.add_argument('--keyfile', help='SSH key location')
    parser.add_argument('-s', '--checksum', action='store_true',
                        help='Use checksum rsync option to compare files')
    parser.add_argument('-z', '--compress', action='store_true', help='Compress data during the transfer')
    parser.add_argument('--remove-before-backup', action='store_true',
                        help='Remove old backups before executing the backup, instead of after')

    args = parser.parse_args()

    return args


def _read_config(config_file):
    if not os.path.isfile(config_file):
        logger.warning('Config file %s does not exist', config_file)

        return None, None, None, None, None, None, None

    config = configparser.ConfigParser()
    config.read(config_file)

    inputs = config.get('backup', 'inputs')
    inputs = inputs.split(',')
    output = config.get('backup', 'backup_dir')
    exclude = config.get('backup', 'exclude')
    exclude = exclude.split(',')
    keep = config.getint('backup', 'keep')

    try:
        host = config.get('server', 'host')
        username = config.get('server', 'username')
        ssh_keyfile = config.get('server', 'ssh_keyfile')
    except (configparser.NoSectionError, configparser.NoOptionError):
        host = None
        username = None
        ssh_keyfile = None

    return inputs, output, exclude, keep, host, username, ssh_keyfile


def _notify(text):
    _euid = os.geteuid()

    if _euid == 0:
        uid = os.getenv('SUDO_UID')
    else:
        uid = os.geteuid()

    os.seteuid(int(uid))
    os.environ['DBUS_SESSION_BUS_ADDRESS'] = f'unix:path=/run/user/{uid}/bus'

    obj = dbus.SessionBus().get_object('org.freedesktop.Notifications', '/org/freedesktop/Notifications')
    obj = dbus.Interface(obj, 'org.freedesktop.Notifications')
    obj.Notify('', 0, '', 'simple_backup', text, [], {'urgency': 1}, 10000)

    os.seteuid(int(_euid))


def simple_backup():
    """Main"""

    args = _parse_arguments()
    inputs, output, exclude, keep, username, host, ssh_keyfile = _read_config(args.config)

    if args.input is not None:
        inputs = args.input

    if args.output is not None:
        output = args.output

    if args.exclude is not None:
        exclude = args.exclude

    if args.keep is not None:
        keep = args.keep

    if args.host is not None:
        host = args.host

    if args.username is not None:
        username = args.username

    if args.keyfile is not None:
        ssh_keyfile = args.keyfile

    backup_options = ['-a', '-r', '-v', '-h', '-H', '-X']

    if args.checksum:
        backup_options.append('-c')

    if args.compress:
        backup_options.append('-z')

    backup_options = ' '.join(backup_options)

    backup = Backup(inputs, output, exclude, keep, backup_options, host, username,
                    ssh_keyfile, remove_before=args.remove_before_backup)

    if backup.check_params():
        return backup.run()

    return 1


if __name__ == '__main__':
    simple_backup()<|MERGE_RESOLUTION|>--- conflicted
+++ resolved
@@ -212,18 +212,10 @@
     def remove_old_backups(self):
         """Remove old backups if there are more than indicated by 'keep'"""
 
-<<<<<<< HEAD
         if self._remote:
             _, stdout, _ = self._ssh.exec_command(f'ls {self.output}/simple_backup')
 
             dirs = stdout.read().decode('utf-8').strip().split('\n')
-=======
-        n_backup = len(dirs) - 1
-        count = 0
->>>>>>> ffbf8ece
-
-            if dirs.count('last_backup') > 0:
-                dirs.remove('last_backup')
 
             n_backup = len(dirs) - 1
             count = 0
@@ -273,7 +265,6 @@
             logger.info('Removed %d backups', count)
 
     def find_last_backup(self):
-<<<<<<< HEAD
         """Get path of last backup (from last_backup symlink) for rsync --link-dest"""
 
         if self._remote:
@@ -281,29 +272,24 @@
                 logger.critical('SSH connection to server failed')
                 sys.exit(1)
 
-            _, stdout, _ = self._ssh.exec_command(f'readlink -v {self.output}/simple_backup/last_backup')
-            last_backup = stdout.read().decode('utf-8').strip()
-
-            if last_backup != '':
-                _, stdout, _ = self._ssh.exec_command(f'if [ -d "{last_backup}" ]; then echo "ok"; fi')
-
-                output = stdout.read().decode('utf-8').strip()
-
-                if output == 'ok':
-                    self._last_backup = last_backup
-                else:
-                    logger.info('No previous backups available')
+            _, stdout, _ = self._ssh.exec_command(f'find {self.output}/simple_backup/ -mindepth 1 -maxdepth 1 -type d | sort')
+            output = stdout.read().decode('utf-8').strip().split('\n')
+
+            if output[-1] != '':
+                self._last_backup = output[-1]
             else:
                 logger.info('No previous backups available')
         else:
-            if os.path.islink(f'{self.output}/simple_backup/last_backup'):
-                link = os.readlink(f'{self.output}/simple_backup/last_backup')
-
-                if os.path.isdir(link):
-                    self._last_backup = link
-                else:
-                    logger.info('No previous backups available')
-            else:
+            try:
+                dirs = sorted([f.path for f in os.scandir(f'{self.output}/simple_backup') if f.is_dir(follow_symlinks=False)])
+            except FileNotFoundError:
+                logger.info('No previous backups available')
+
+                return
+
+            try:
+                self._last_backup = dirs[-1]
+            except IndexError:
                 logger.info('No previous backups available')
 
     def _ssh_connection(self):
@@ -394,19 +380,6 @@
             return None
 
         return ssh
-=======
-        try:
-            dirs = sorted([f.path for f in os.scandir(f'{self.output}/simple_backup') if f.is_dir(follow_symlinks=False)])
-        except FileNotFoundError:
-            logger.info('No previous backups available')
-
-            return
-
-        try:
-            self._last_backup = dirs[-1]
-        except IndexError:
-            logger.info('No previous backups available')
->>>>>>> ffbf8ece
 
     # Function to read configuration file
     @timing(logger)
@@ -420,12 +393,8 @@
         except NameError:
             pass
 
-<<<<<<< HEAD
         self.define_backup_dir()
-=======
->>>>>>> ffbf8ece
         self.find_last_backup()
-        self.create_backup_dir()
 
         _, self._inputs_path = mkstemp(prefix='tmp_inputs', text=True)
         _, self._exclude_path = mkstemp(prefix='tmp_exclude', text=True)
@@ -468,7 +437,10 @@
         with Popen(args, stdin=PIPE, stdout=PIPE, stderr=STDOUT, shell=False) as p:
             output, _ = p.communicate()
 
-            del os.environ['SSHPASS']
+            try:
+                del os.environ['SSHPASS']
+            except KeyError:
+                pass
 
             if p.returncode != 0:
                 self._err_flag = True
@@ -481,57 +453,6 @@
             logger.info('rsync: %s', output[-3])
             logger.info('rsync: %s', output[-2])
 
-        if self._remote and not self._err_flag:
-            _, stdout, _ = \
-                self._ssh.exec_command(f'if [ -L "{self.output}/simple_backup/last_backup" ]; then echo "ok"; fi')
-
-            output = stdout.read().decode('utf-8').strip()
-
-            if output == 'ok':
-                _, _, stderr = self._ssh.exec_command(f'rm "{self.output}/simple_backup/last_backup"')
-
-                err = stderr.read().decode('utf-8').strip()
-
-<<<<<<< HEAD
-                if err != '':
-                    logger.error(err)
-                    self._err_flag = True
-        elif not self._err_flag:
-            if os.path.islink(f'{self.output}/simple_backup/last_backup'):
-                try:
-                    os.remove(f'{self.output}/simple_backup/last_backup')
-                except FileNotFoundError:
-                    logger.error('Failed to remove last_backup link. File not found')
-                    self._err_flag = True
-                except PermissionError:
-                    logger.error('Failed to remove last_backup link. Permission denied')
-                    self._err_flag = True
-
-        if self._remote and not self._err_flag:
-            _, _, stderr =\
-                self._ssh.exec_command(f'ln -s "{self._output_dir}" "{self.output}/simple_backup/last_backup"')
-
-            err = stderr.read().decode('utf-8').strip()
-
-            if err != '':
-                logger.error(err)
-                self._err_flag = True
-        elif not self._err_flag:
-            try:
-                os.symlink(self._output_dir, f'{self.output}/simple_backup/last_backup', target_is_directory=True)
-            except FileExistsError:
-                logger.error('Failed to create last_backup link. Link already exists')
-                self._err_flag = True
-            except PermissionError:
-                logger.error('Failed to create last_backup link. Permission denied')
-                self._err_flag = True
-            except FileNotFoundError:
-                logger.critical('Failed to create backup')
-
-                return 1
-
-=======
->>>>>>> ffbf8ece
         if self.keep != -1 and not self.remove_before:
             self.remove_old_backups()
 
