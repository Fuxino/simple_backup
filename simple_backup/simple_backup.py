--- conflicted
+++ resolved
@@ -174,7 +174,6 @@
         if self.host is not None and self.username is not None:
             self._remote = True
 
-<<<<<<< HEAD
         if self._remote:
             self._ssh = self._ssh_connect()
 
@@ -188,15 +187,12 @@
             if output != 'ok':
                 logger.critical('Output path for backup does not exist')
 
-                return False
+                return 2
         else:
             if not os.path.isdir(self.output):
                 logger.critical('Output path for backup does not exist')
 
-                return False
-=======
-            return 2
->>>>>>> 970d3dde
+                return 2
 
         self.output = os.path.abspath(self.output)
 
@@ -296,6 +292,15 @@
                 logger.info('No previous backups available')
 
                 return
+            except PermissionError:
+                logger.critical('Cannot access the backup directory. Permission denied')
+
+                try:
+                    notify('Backup failed (check log for details)')
+                except NameError:
+                    pass
+
+                sys.exit(3)
 
             try:
                 self._last_backup = dirs[-1]
@@ -346,7 +351,6 @@
                 self._password_auth = True
                 os.environ['SSHPASS'] = password
 
-<<<<<<< HEAD
                 return ssh
             except paramiko.SSHException as e:
                 logger.critical('Can\'t connect to the server.')
@@ -392,18 +396,6 @@
                     pkey = DSSKey.from_private_key_file(self.ssh_keyfile, password)
                 except paramiko.SSHException:
                     pass
-=======
-            return
-        except PermissionError:
-            logger.critical('Cannot access the backup directory. Permission denied')
-
-            try:
-                notify('Backup failed (check log for details)')
-            except NameError:
-                pass
-
-            sys.exit(3)
->>>>>>> 970d3dde
 
         try:
             ssh.connect(self.host, username=self.username, pkey=pkey)
@@ -510,7 +502,6 @@
 
             output = stdout.read().decode('utf-8').strip()
 
-<<<<<<< HEAD
             if output == 'ok':
                 logger.info('Backup completed')
 
@@ -528,14 +519,6 @@
 
             if self._ssh:
                 self._ssh.close()
-=======
-            try:
-                notify('Backup finished with errors (check log for details)')
-            except NameError:
-                pass
-
-            return 4
->>>>>>> 970d3dde
         else:
             if self._err_flag:
                 logger.error('Some errors occurred while performing the backup')
@@ -544,6 +527,8 @@
                     _notify('Some errors occurred while performing the backup. Check log for details')
                 except NameError:
                     pass
+
+                return 4
             else:
                 logger.info('Backup completed')
 
@@ -691,7 +676,6 @@
     if args.keep is not None:
         keep = args.keep
 
-<<<<<<< HEAD
     if args.host is not None:
         host = args.host
 
@@ -701,41 +685,28 @@
     if args.keyfile is not None:
         ssh_keyfile = args.keyfile
 
-    backup_options = ['-a', '-r', '-v', '-h', '-H', '-X', '-s', '--ignore-missing-args', '--mkpath']
+    if args.rsync_options is None:
+        rsync_options = ['-a', '-r', '-v', '-h', '-H', '-X', '-s', '--ignore-missing-args', '--mkpath']
+    else:
+        rsync_options = ['-r', '-v']
+
+        for ro in args.rsync_options:
+            rsync_options.append(f'-{ro}')
 
     if args.checksum:
-        backup_options.append('-c')
+        rsync_options.append('-c')
 
     if args.compress:
-        backup_options.append('-z')
-
-    backup_options = ' '.join(backup_options)
-
-    backup = Backup(inputs, output, exclude, keep, backup_options, host, username,
+        rsync_options.append('-z')
+
+    rsync_options = ' '.join(rsync_options)
+
+    backup = Backup(inputs, output, exclude, keep, rsync_options, host, username,
                     ssh_keyfile, remove_before=args.remove_before_backup)
 
-    if backup.check_params():
-=======
-    if args.rsync_options is None:
-        if args.checksum:
-            rsync_options = '-arcvh -H -X'
-        else:
-            rsync_options = '-arvh -H -X'
-    else:
-        rsync_options = '-r -v '
-
-        for ro in args.rsync_options:
-            rsync_options = rsync_options + f'-{ro} '
-
-        if '-c ' not in rsync_options and args.checksum:
-            rsync_options = rsync_options + '-c'
-
-    backup = Backup(inputs, output, exclude, keep, rsync_options, remove_before=args.remove_before_backup)
-
     return_code = backup.check_params()
 
     if return_code == 0:
->>>>>>> 970d3dde
         return backup.run()
 
     return return_code
