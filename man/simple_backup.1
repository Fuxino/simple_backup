.TH SIMPLE_BACKUP 1 2023-06-01 SIMPLE_BACKUP 3.2.6
.SH NAME
simple_backup \- Backup files and folders using rsync
.SH SYNOPSIS
.BR simple_backup
\-h, \-\-help
.PD 0
.P
.PD
.BR simple_backup
[\-c, \-\-config FILE]
[\-i, \-\-input INPUT [INPUT...]]
[\-o, \-\-output DIR]
.PD 0
.P
.PD
.RS 14 [\-e, \-\-exclude FILE|DIR|PATTERN [FILE|...]]
[\-k, \-\-keep N]
[\-\-host HOSTNAME]
[\-u, \-\-username USERNAME]
[\-\-keyfile FILE]
.PD 0
.P
.PD
[\-s, \-\-checksum]
[\-z, \-\-compress]
[\-\-remove\-before\-backup]
.RE
.SH DESCRIPTION
.BR simple_backup
is a python script for performing backup of files and folders.
.P
It uses rsync to copy the files to the specified location. Parameters for the backup such as
input files/directories, output location and files or folders to exclude can be specified
in a configuration file (default location $HOME/.config/simple_backup/simple_backup.conf)
or directly on the command line.
.P
Parameters specified on the command line will override those in the configuration file.
.SH OPTIONS
.TP
.B \-h, \-\-help
Print a short help message and exit
.TP
.B \-c, \-\-config FILE
Specify the configuration file, useful to specify a different one from the default.
.TP
.B \-i, \-\-input INPUT [INPUT...]
Specify the files and directories to backup. Multiple inputs can be specified, just separate
them with a space. If filenames or paths contain spaces, don't forget to escape them,
or to use single or double quotes around them.
.TP
.B \-o, \-\-output DIR
Specify the directory where the files will be copied. The program will automatically
create a subdirectory called \(aqsimple_backup\(aq (if it does not already exist) and
inside this directory the actual backup directory (using the current date and time)
.TP
.B \-e, \-\-exclude FILE|DIR|PATTERN [FILE|...]]
Specify files, directories or patterns to exclude from the backup. Matching files and directories
will not be copied. Multiple elements can be specified, in the same way as for the \-\-input option
.TP
.B \-k, \-\-keep N
Specify how many old backups (so excluding the current one) will be kept. The default behavior
is to keep them all (same as N=\-1)
.TP
.B \-\-host HOSTNAME
Hostname of the server where to copy the files in case of remote backup through SSH
.TP
.B \-u, \-\-username USERNAME
Username for connecting to the server in case of remote backup
.TP
.B \-\-keyfile FILE
Location of the SSH key for server authentication. 
.TP
.B \-s, \-\-checksums
Same as rsync option \(aq\-\-checksum\(aq, use checksums instead of mod\-time and size
to skip files.
.TP
.B \-z, \-\-compress
Compress data during transfer (rsync \(aq\-\-compress\(aq option). Useful for remote backup
if saving bandwith is needed.
.TP
.B \-\-remove\-before\-backup
Remove old backups (if necessary) before creating the new backup. Useful to free some space
before performing the backup.
Default behavior is to remove old backups after successfully completing the backup.
.TP
.B \-\-no\-syslog
Don't use systemd journal for logging
.TP
.B \-\-rsync\-options OPTIONS [OPTION...]
By default, the following rsync options are used:
.RS
.PP
\-a \-r \-c \-v \-h \-H \-X
.PP
Using \-\-rsync\-options it is possible to manually select which options to use. Supported values are the following:
.PP
\-a, \-l, \-p, \-t, \-g, \-o, \-c, \-h, \-D, \-H, \-X
.PP
Options \-r and \-v are used in any case. Not that options must be specified without dash (\-), for example:
.PP
.EX
simple_backup \-\-rsync\-options a l p
.EE
.TP
Check rsync(1) for details about the options.
.RE
.SH CONFIGURATION
<<<<<<< HEAD
An example configuration file is provided at \(aq/etc/simple_backup/simple_backup.conf\(aq.
Copy it to the default location ($HOME/.config/simple_backup) and edit it as needed.
.SH REMOTE BACKUP
It is possible to choose a directory on a remote server as destination for the backup. The files
are copied by rsync through SSH. Server hostname and username must be specified, either in the
configuration file, or on the command line (\(aq\-\-host\(aq and \(aq\-\-username\(aq options).
.SS AUTHENTICATION
For authentication, it is possible to use SSH key or password.
.P
When using SSH key, the best way to connect to the server is to have an SSH agent running.
Otherwise, if the SSH key is encrypted, it will be necessary to enter the passphrase more
than once. It is possible to specify the SSH key to use with the option \(aq\-\-keyfile\(aq,
if necessary.
.P
When running
.B simple_backup
with
.B sudo,
in order to connect to the user\(aq s SSH agent it is necessary to preserve the \(aq SSH_AUTH_SOCK\(aq environment variable, for example:
.P
.EX
    sudo --preserve-env=SSH_AUTH_SOCK -s simple_backup [options]
.EE
.P
It is also possible to make this permanent by editing the
.B sudoers
file (see
.B sudoers (5)
)
.P
If SSH key authentication is not available, password authentication will be used instead.
Note that in this case
.B sshpass
(if available) will be used to send the password to rsync, to avoid prompting the user for
the password multiple
times. This can pose some security risks, see
.B sshpass (1)
for details. For this reason, use SSH key authentication if possible.
=======
An example configuration file is provided at \(aq/etc/simple_backup/simple_backup.conf\(aq. Copy it to the default location
($HOME/.config/simple_backup) and edit it as needed.
.SH EXIT STATUS
.TP
.B 0
The backup was completed without errors
.TP
.B 1
No valid inputs selected for backup
.TP
.B 2
Backup failed because output directory for storing the backup does not exist
.TP
.B 3
Permission denied to access the output directory
.TP
.B 4
rsync error (rsync returned a non-zero value)
>>>>>>> 970d3dde
.SH SEE ALSO
.BR rsync (1)
.SH AUTHORS
.MT https://github.com/Fuxino
Daniele Fucini
.ME<|MERGE_RESOLUTION|>--- conflicted
+++ resolved
@@ -1,4 +1,4 @@
-.TH SIMPLE_BACKUP 1 2023-06-01 SIMPLE_BACKUP 3.2.6
+.TH SIMPLE_BACKUP 1 2023-06-15 SIMPLE_BACKUP 3.2.6
 .SH NAME
 simple_backup \- Backup files and folders using rsync
 .SH SYNOPSIS
@@ -100,14 +100,13 @@
 Options \-r and \-v are used in any case. Not that options must be specified without dash (\-), for example:
 .PP
 .EX
-simple_backup \-\-rsync\-options a l p
+    simple_backup \-\-rsync\-options a l p
 .EE
 .TP
 Check rsync(1) for details about the options.
 .RE
 .SH CONFIGURATION
-<<<<<<< HEAD
-An example configuration file is provided at \(aq/etc/simple_backup/simple_backup.conf\(aq.
+An example configuration file is provided at \(aq/usr/share/doc/simple_backup/simple_backup.conf\(aq.
 Copy it to the default location ($HOME/.config/simple_backup) and edit it as needed.
 .SH REMOTE BACKUP
 It is possible to choose a directory on a remote server as destination for the backup. The files
@@ -145,9 +144,6 @@
 times. This can pose some security risks, see
 .B sshpass (1)
 for details. For this reason, use SSH key authentication if possible.
-=======
-An example configuration file is provided at \(aq/etc/simple_backup/simple_backup.conf\(aq. Copy it to the default location
-($HOME/.config/simple_backup) and edit it as needed.
 .SH EXIT STATUS
 .TP
 .B 0
@@ -164,7 +160,6 @@
 .TP
 .B 4
 rsync error (rsync returned a non-zero value)
->>>>>>> 970d3dde
 .SH SEE ALSO
 .BR rsync (1)
 .SH AUTHORS
