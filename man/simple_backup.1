.TH SIMPLE_BACKUP 1 2023-06-15 SIMPLE_BACKUP 3.2.6
.SH NAME
simple_backup \- Backup files and folders using rsync
.SH SYNOPSIS
.BR simple_backup
\-h, \-\-help
.PD 0
.P
.PD
.BR simple_backup
[\-c, \-\-config FILE]
[\-i, \-\-input INPUT [INPUT...]]
[\-o, \-\-output DIR]
.PD 0
.P
.PD
.RS 14 [\-e, \-\-exclude FILE|DIR|PATTERN [FILE|...]]
[\-k, \-\-keep N]
[\-\-host HOSTNAME]
[\-u, \-\-username USERNAME]
[\-\-keyfile FILE]
.PD 0
.P
.PD
[\-s, \-\-checksum]
[\-z, \-\-compress]
[\-\-remove\-before\-backup]
.RE
.SH DESCRIPTION
.BR simple_backup
is a python script for performing backup of files and folders.
.P
It uses rsync to copy the files to the specified location. Parameters for the backup such as
input files/directories, output location and files or folders to exclude can be specified
in a configuration file (default location $HOME/.config/simple_backup/simple_backup.conf)
or directly on the command line.
.P
Parameters specified on the command line will override those in the configuration file.
.SH OPTIONS
.TP
.B \-h, \-\-help
Print a short help message and exit
.TP
.B \-c, \-\-config FILE
Specify the configuration file, useful to specify a different one from the default.
.TP
.B \-i, \-\-input INPUT [INPUT...]
Specify the files and directories to backup. Multiple inputs can be specified, just separate
them with a space. If filenames or paths contain spaces, don't forget to escape them,
or to use single or double quotes around them.
.TP
.B \-o, \-\-output DIR
Specify the directory where the files will be copied. The program will automatically
create a subdirectory called \(aqsimple_backup\(aq (if it does not already exist) and
inside this directory the actual backup directory (using the current date and time)
.TP
.B \-e, \-\-exclude FILE|DIR|PATTERN [FILE|...]]
Specify files, directories or patterns to exclude from the backup. Matching files and directories
will not be copied. Multiple elements can be specified, in the same way as for the \-\-input option
.TP
.B \-k, \-\-keep N
Specify how many old backups (so excluding the current one) will be kept. The default behavior
is to keep them all (same as N=\-1)
.TP
.B \-\-host HOSTNAME
Hostname of the server where to copy the files in case of remote backup through SSH
.TP
.B \-u, \-\-username USERNAME
Username for connecting to the server in case of remote backup
.TP
.B \-\-keyfile FILE
Location of the SSH key for server authentication. 
.TP
.B \-s, \-\-checksums
Same as rsync option \(aq\-\-checksum\(aq, use checksums instead of mod\-time and size
to skip files.
.TP
.B \-z, \-\-compress
Compress data during transfer (rsync \(aq\-\-compress\(aq option). Useful for remote backup
if saving bandwith is needed.
.TP
.B \-\-remove\-before\-backup
Remove old backups (if necessary) before creating the new backup. Useful to free some space
before performing the backup.
Default behavior is to remove old backups after successfully completing the backup.
.TP
.B \-\-no\-syslog
Don't use systemd journal for logging
.TP
.B \-\-rsync\-options OPTIONS [OPTION...]
By default, the following rsync options are used:
.RS
.PP
    \-a \-r \-v \-h \-s \-H \-X
.PP
Using \-\-rsync\-options it is possible to manually select which options to use. Supported values are the following:
.PP
    \-a, \-l, \-p, \-t, \-g, \-o, \-c, \-h, \-D, \-H, \-X, \-s
.PP
Options \-r and \-v are used in any case. Not that options must be specified without dash (\-), for example:
.PP
.EX
    simple_backup \-\-rsync\-options a l p
.EE
.TP
Check
.B rsync (1)
for details about the options.
.RE
.TP
.B \-\-remote\-sudo
Run rsync on the remote server with sudo. This is needed if you want to preserve the owner of the files/folders to be copied (rsync \-\-owner option). For this to work the user used to login to the server obviously need to be allowed to use sudo. In addition, the user need to be able to run rsync with sudo without a password. To do this, /etc/sudoers on the server need to be edited adding a line like this one:
.RS
.PP
    <username> ALL=NOPASSWD:<path/to/rsync>
.RE
.TP
.B \-\-numeric\-ids
Use rsync \-\-numeric\-ids option. This causes rsync to use numeric uid/gid instead of trying to map uid/gid names from the local machine to the server
.SH CONFIGURATION
<<<<<<< HEAD
An example configuration file is provided at \(aq/usr/share/doc/simple_backup/simple_backup.conf\(aq. Copy it to the default location
($HOME/.config/simple_backup) and edit it as needed.
=======
An example configuration file is provided at \(aq/usr/share/doc/simple_backup/simple_backup.conf\(aq.
Copy it to the default location ($HOME/.config/simple_backup) and edit it as needed.
.SH REMOTE BACKUP
It is possible to choose a directory on a remote server as destination for the backup. The files
are copied by rsync through SSH. Server hostname and username must be specified, either in the
configuration file, or on the command line (\(aq\-\-host\(aq and \(aq\-\-username\(aq options).
.SS AUTHENTICATION
For authentication, it is possible to use SSH key or password.
.P
When using SSH key, the best way to connect to the server is to have an SSH agent running.
Otherwise, if the SSH key is encrypted, it will be necessary to enter the passphrase more
than once. It is possible to specify the SSH key to use with the option \(aq\-\-keyfile\(aq,
if necessary.
.P
When running
.B simple_backup
with
.B sudo,
in order to connect to the user\(aq s SSH agent it is necessary to preserve the \(aq SSH_AUTH_SOCK\(aq environment variable, for example:
.P
.EX
    sudo --preserve-env=SSH_AUTH_SOCK -s simple_backup [options]
.EE
.P
It is also possible to make this permanent by editing the
.B sudoers
file (see
.B sudoers (5)
)
.P
If SSH key authentication is not available, password authentication will be used instead.
Note that in this case
.B sshpass
(if available) will be used to send the password to rsync, to avoid prompting the user for
the password multiple
times. This can pose some security risks, see
.B sshpass (1)
for details. For this reason, use SSH key authentication if possible.
>>>>>>> 4e6adf3c
.SH EXIT STATUS
.TP
.B 0
The backup was completed without errors
.TP
.B 1
No valid inputs selected for backup
.TP
.B 2
Backup failed because output directory for storing the backup does not exist
.TP
.B 3
Permission denied to access the output directory
.TP
.B 4
rsync error (rsync returned a non-zero value)
.SH SEE ALSO
.BR rsync (1)
.SH AUTHORS
.MT https://github.com/Fuxino
Daniele Fucini
.ME<|MERGE_RESOLUTION|>--- conflicted
+++ resolved
@@ -118,10 +118,6 @@
 .B \-\-numeric\-ids
 Use rsync \-\-numeric\-ids option. This causes rsync to use numeric uid/gid instead of trying to map uid/gid names from the local machine to the server
 .SH CONFIGURATION
-<<<<<<< HEAD
-An example configuration file is provided at \(aq/usr/share/doc/simple_backup/simple_backup.conf\(aq. Copy it to the default location
-($HOME/.config/simple_backup) and edit it as needed.
-=======
 An example configuration file is provided at \(aq/usr/share/doc/simple_backup/simple_backup.conf\(aq.
 Copy it to the default location ($HOME/.config/simple_backup) and edit it as needed.
 .SH REMOTE BACKUP
@@ -160,7 +156,6 @@
 times. This can pose some security risks, see
 .B sshpass (1)
 for details. For this reason, use SSH key authentication if possible.
->>>>>>> 4e6adf3c
 .SH EXIT STATUS
 .TP
 .B 0
