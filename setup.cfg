[metadata]
name = simple_backup
version = attr: simple_backup.__version__
description = Simple backup script using rsync
long_description = file: README.md
author = Daniele Fucini
author_email = dfucini@gmail.com
license = GPL3
url = https://github.com/Fuxino/simple_backup
classifiers =
   Development Status :: 4 - Beta
   Environment :: Console
   License :: OSI Approved :: GNU General Public License v3 (GPLv3)
   Natural Language :: English
   Operating System :: POSIX :: Linux
   Programming Language :: Python :: 3.7
   Programming Language :: Python :: 3.8
   Programming Language :: Python :: 3.9
   Programming Language :: Python :: 3.10
   Programming Language :: Python :: 3.11
   Topic :: System :: Archiving :: Backup

[options]
packages = simple_backup
python_requires = >=3.7
install_requires =
   python-dotenv
<<<<<<< HEAD
   systemd-python
   paramiko
=======

[options.extras_require]
JOURNAL =
    systemd-python
NOTIFICATIONS =
    dbus-python
>>>>>>> 6c07c147

[options.entry_points]
console_scripts =
   simple_backup = simple_backup.simple_backup:simple_backup
<|MERGE_RESOLUTION|>--- conflicted
+++ resolved
@@ -25,17 +25,14 @@
 python_requires = >=3.7
 install_requires =
    python-dotenv
-<<<<<<< HEAD
-   systemd-python
-   paramiko
-=======
 
 [options.extras_require]
 JOURNAL =
     systemd-python
 NOTIFICATIONS =
     dbus-python
->>>>>>> 6c07c147
+REMOTE =
+    paramiko
 
 [options.entry_points]
 console_scripts =
